# Program types with their specific eligibility criteria
GRANT_PROGRAMS = {
    "Oxfam": {
        "description": "Oxfam International humanitarian and development programs",
        "eligibility_criteria": {
        "Public Support": "Does the project align with national development plans sponsored by the Palestinian Authority and social community organizations supporting the agricultural sector for MSMEs and smallholders?",
        "Financial Feasibility": "Does the project's feasibility study demonstrate financial viability, and do its economic and social impacts exceed its financial impact?",
        "Executable": "Can the project be executed with a clear risk mitigation plan and become operational within six months of signing the partnership agreement?",
        "Target Sector": "Does the project fall within the agricultural sector, agricultural trade and exports, or agribusiness MSMEs?",
        "No Conflicts": "Is the project free of conflicts with stakeholders, authorities, or policymakers?",
        "Readiness": "Does the applicant fulfill all readiness checklist items, including a business plan, certificates of registration, required licenses, historical financial statements, signed trade agreements (if available), and other relevant readiness indicators?"
    }
    ,
<<<<<<< HEAD
        "selection_criteria": {
        "Environmental and Social Impact": "Does the project demonstrate environmental measures and positive social externalities such as human capital employment, social stability, and inclusion of vulnerable groups?",
        "Safeguarding Compliance": "Is the investment project compliant with OXFAM’s safeguarding policies?",
        "Resilience-Based Rationale": "Does the project present a resilience-based investment rationale focused on a specific product and target market?",
        "Alignment with IBTIKAR Goals": "Does the project align with IBTIKAR’s anticipated impact on resilience, sustainability, and community empowerment?",
        "Sustainability Practices": "Does the project adhere to sustainable practices such as resource conservation, waste reduction, and minimizing environmental impact, and does it promote sustainable agriculture or green initiatives?",
        "Risk Management": "Does the project include a well-developed risk assessment and contingency plan that addresses market and operational risks, particularly in the context of political and economic volatility?",
        "Community Impact": "Does the project have a measurable positive impact on local communities, particularly in job creation, gender inclusion, youth empowerment, and improving living standards, and does it promote equitable access to resources?",
        "Local Value Addition": "Does the project add significant value within Palestine by utilizing local resources, labor, and knowledge, and does it aim to reduce reliance on imports or strengthen the local agricultural supply chain?",
        "Ethical Labor Practices": "Does the project adhere to ethical labor practices, respect human rights, and align with fair trade principles?"
    },
 
=======
>>>>>>> 314cdef3
        "report_questions": [
            "What is the primary objective of this project?",
            "What problem does the project aim to solve?",
            "Who are the target beneficiaries and how many people will benefit?",
            "What is the total budget and how is it allocated across major categories?",
            "What are the key activities and timeline?",
            "How will the project measure success? What are the key performance indicators?",
            "How does the project promote gender equality?",
            "What risks have been identified and how will they be mitigated?",
            "Does the implementing organization have relevant experience for this project?",
            "Is there a sustainability plan for after the grant period ends?"
        ]
    },
    "F4J (Funding for Justice)": {
        "description": "Funding for justice, human rights and legal empowerment projects",
        "eligibility_criteria": {
            "Legal Entity": "Is the applicant a legally registered not-for-profit entity?",
            "Experience": "Does the applicant have at least 2 years of experience in rights-based work?",
            "Human Rights Focus": "Does the project explicitly address a human rights or justice issue?",
            "Target Group": "Does the project target marginalized or vulnerable populations?",
            "Project Duration": "Is the project duration between 6-24 months?",
            "Budget Limit": "Is the requested budget under $100,000?",
            "Co-funding": "Is the project able to provide at least 10% co-funding?"
        },
        "report_questions": [
            "What human rights or justice issue does this project address?",
            "How will the project empower marginalized or vulnerable groups?",
            "What is the project's theory of change?",
            "What are the key activities and timeline?",
            "What is the total budget and how is it allocated?",
            "What measurable outcomes are expected?",
            "What risks have been identified and how will they be mitigated?",
            "What is the organization's experience with similar rights-based work?",
            "How will the project sustain its impact after the funding period?",
            "What advocacy or policy change components does the project include?"
        ]
    },
    "UNDP": {
        "description": "United Nations Development Programme sustainable development grants",
        "eligibility_criteria": {
            "Legal Entity": "Is the applicant a legally registered entity?",
            "Alignment with SDGs": "Does the project explicitly align with one or more SDGs?",
            "Development Focus": "Is the primary focus on sustainable development?",
            "Local Implementation": "Does the project have a local implementation strategy?",
            "Project Duration": "Is the project duration between 12-48 months?",
            "Environmental Impact": "Does the project demonstrate positive environmental impact?",
            "Co-funding": "Does the project secure at least 20% co-funding?"
        },
        "report_questions": [
            "Which Sustainable Development Goals does this project address?",
            "What is the primary development challenge being addressed?",
            "What is the project's implementation strategy?", 
            "Who are the main beneficiaries and stakeholders?",
            "What is the total budget and key budget allocations?",
            "What are the expected outcomes and impacts?",
            "How does the project promote environmental sustainability?",
            "What is the monitoring and evaluation framework?",
            "What partnerships are involved in this project?",
            "How will the project ensure long-term sustainability?"
        ]
    }
} <|MERGE_RESOLUTION|>--- conflicted
+++ resolved
@@ -11,7 +11,6 @@
         "Readiness": "Does the applicant fulfill all readiness checklist items, including a business plan, certificates of registration, required licenses, historical financial statements, signed trade agreements (if available), and other relevant readiness indicators?"
     }
     ,
-<<<<<<< HEAD
         "selection_criteria": {
         "Environmental and Social Impact": "Does the project demonstrate environmental measures and positive social externalities such as human capital employment, social stability, and inclusion of vulnerable groups?",
         "Safeguarding Compliance": "Is the investment project compliant with OXFAM’s safeguarding policies?",
@@ -23,9 +22,6 @@
         "Local Value Addition": "Does the project add significant value within Palestine by utilizing local resources, labor, and knowledge, and does it aim to reduce reliance on imports or strengthen the local agricultural supply chain?",
         "Ethical Labor Practices": "Does the project adhere to ethical labor practices, respect human rights, and align with fair trade principles?"
     },
- 
-=======
->>>>>>> 314cdef3
         "report_questions": [
             "What is the primary objective of this project?",
             "What problem does the project aim to solve?",
